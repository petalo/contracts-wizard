--- conflicted
+++ resolved
@@ -103,13 +103,9 @@
     "handlebars-helpers": "^0.10.0",
     "html-validate": "^8.18.0",
     "inquirer": "^8.2.6",
-<<<<<<< HEAD
     "joi": "^17.13.3",
     "lodash": "^4.17.21",
-    "marked": "^15.0.6",
-=======
     "markdown-it": "^14.1.0",
->>>>>>> 657267ff
     "module-alias": "^2.2.3",
     "moment": "^2.30.1",
     "moment-timezone": "^0.5.47",
@@ -134,12 +130,8 @@
     "jest-html-reporter": "^3.10.2",
     "jest-junit": "^16.0.0",
     "jest-mock": "^29.7.0",
-<<<<<<< HEAD
-    "jsdoc": "^4.0.4",
-=======
     "jsdoc": "^3.6.7",
     "jsdoc-tsimport-plugin": "^1.0.5",
->>>>>>> 657267ff
     "lint-staged": "^15.2.2",
     "prettier": "^3.4.2",
     "rimraf": "^6.0.1",
